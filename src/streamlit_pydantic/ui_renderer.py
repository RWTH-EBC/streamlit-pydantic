--- conflicted
+++ resolved
@@ -12,25 +12,20 @@
 
 import pandas as pd
 import streamlit as st
-<<<<<<< HEAD
-import numpy as np
-
-from pydantic import BaseModel, ValidationError, parse_obj_as
-from pydantic.json import pydantic_encoder
-=======
 from pydantic import BaseModel, TypeAdapter, ValidationError
 from pydantic import dataclasses as pydantic_dataclasses
 from pydantic_extra_types.color import Color
->>>>>>> 9f84145b
-
+
+import numpy as np
+
+from pydantic import BaseModel, ValidationError, parse_obj_as
+from pydantic.json import pydantic_encoder
 from streamlit_pydantic import schema_utils
 
 _OVERWRITE_STREAMLIT_KWARGS_PREFIX = "st_kwargs_"
 
-
-<<<<<<< HEAD
 logger = logging.getLogger(__name__)
-=======
+
 def _pydantic_encoder(obj: Any) -> Any:
     """Simplified version of pydantic v1's deprecated json encoder."""
     if isinstance(obj, BaseModel):
@@ -43,7 +38,6 @@
         f"Object of type '{obj.__class__.__name__}' is not JSON serializable"
     )
 
->>>>>>> 9f84145b
 
 def _name_to_title(name: str) -> str:
     """Converts a camelCase or snake_case name to title case."""
@@ -105,11 +99,8 @@
         group_optional_fields: GroupOptionalFieldsStrategy = "no",  # type: ignore
         lowercase_labels: bool = False,
         ignore_empty_values: bool = False,
-<<<<<<< HEAD
+        return_model: bool = False,
         custom_defaults: dict = None
-=======
-        return_model: bool = False,
->>>>>>> 9f84145b
     ):
         self._key = key
         self._return_model = return_model
@@ -142,11 +133,11 @@
             self._type_adapter = None
             self._input_schema = model.model_json_schema(by_alias=True)
             self._input_class = model
-<<<<<<< HEAD
-        print(self._input_class)
-        self._schema_properties = self._input_class.model_json_schema(by_alias=True).get(
-            "properties", {}
-        )
+
+        self._schema_properties = self._input_schema.get("properties", {})
+        self._schema_references = self._input_schema.get("$defs", {})
+        self._schema_required = self._input_schema.get("required", {})
+
         if custom_defaults is not None:
             for property, new_default in custom_defaults.items():
                 self._schema_properties[property]["default"] = new_default
@@ -156,16 +147,7 @@
         )
         self._schema_references.update(self._input_class.model_json_schema(by_alias=True).get(
             "$defs", {}
-        ))
-        # TODO: check if state has input data
-=======
-
-        self._schema_properties = self._input_schema.get("properties", {})
-        self._schema_references = self._input_schema.get("$defs", {})
-        self._schema_required = self._input_schema.get("required", {})
->>>>>>> 9f84145b
-
-    def render_ui(self) -> Dict:
+        ))    def render_ui(self) -> Dict:
         if _has_input_ui_renderer(self._input_class):
             # The input model has a rendering function
             # The rendering also returns the current state of input data
@@ -177,25 +159,17 @@
             )
             return self._session_state[self._session_input_key]
 
-<<<<<<< HEAD
-        required_properties = self._input_class.model_json_schema(by_alias=True).get(
-            "required", []
-        )
-
-=======
->>>>>>> 9f84145b
         properties_in_expander = []
 
         # check if the input_class is an instance and build value dicts
         if isinstance(self._input_class, BaseModel):
             instance_dict = self._input_class.model_dump()
             instance_dict_by_alias = self._input_class.model_dump(by_alias=True)
-<<<<<<< HEAD
-=======
+            instance_dict = self._input_class.model_dump()
+            instance_dict_by_alias = self._input_class.model_dump(by_alias=True)
         elif isinstance(self._input_class.__class__, type):  # for dataclasses
             instance_dict = dict(self._input_class.__dict__)
             instance_dict_by_alias = None
->>>>>>> 9f84145b
         else:
             instance_dict = None
             instance_dict_by_alias = None
@@ -1404,11 +1378,8 @@
         group_optional_fields=group_optional_fields,
         lowercase_labels=lowercase_labels,
         ignore_empty_values=ignore_empty_values,
-<<<<<<< HEAD
-        custom_defaults=custom_defaults
-=======
+        custom_defaults=custom_defaults,
         return_model=False,
->>>>>>> 9f84145b
     ).render_ui()
 
 
